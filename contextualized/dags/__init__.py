<<<<<<< HEAD
=======
"""
Contextualized Directed Acyclic Graphs (DAGs).
"""

from contextualized.modules import MLP, NGAM
from contextualized.dags.notmad import NOTMAD

ENCODERS = {
    "mlp": MLP,
    "ngam": NGAM,
}

MODELS = ["bayesian"]
METAMODELS = ["subtype"]
>>>>>>> 0dec1fe3
<|MERGE_RESOLUTION|>--- conflicted
+++ resolved
@@ -1,11 +1,9 @@
-<<<<<<< HEAD
-=======
 """
 Contextualized Directed Acyclic Graphs (DAGs).
 """
 
 from contextualized.modules import MLP, NGAM
-from contextualized.dags.notmad import NOTMAD
+from contextualized.dags.torch_notmad import NOTMAD_model
 
 ENCODERS = {
     "mlp": MLP,
@@ -13,5 +11,4 @@
 }
 
 MODELS = ["bayesian"]
-METAMODELS = ["subtype"]
->>>>>>> 0dec1fe3
+METAMODELS = ["subtype"]